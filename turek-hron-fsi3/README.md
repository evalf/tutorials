---
title: Turek Hron FSI3
permalink: tutorials-turek-hron-fsi3.html
keywords: OpenFOAM, deal.II, verification
summary: The Turek-Hron FSI cases are well-established numerical benchmarks and, therefore, well suited for verification of preCICE itself and the used adapters. In this tutorial, we focus on the FSI3 case, which presents the most challenging case in terms of added mass. Please note that the meshes of this case are significantly finer than for other tutorials. Running the simulation might take a few hours. We do not recommend to run this tutorials as your first preCICE tutorial.  
---

<<<<<<< HEAD
{% include note.html content="Get the [case files of this tutorial](https://github.com/precice/tutorials/tree/master/turek-hron-fsi3). Read how in the [tutorials introduction](https://precice.org/tutorials.html)." %}
=======
{% note %}
Get the [case files of this tutorial](https://github.com/precice/tutorials/tree/master/turek-hron-fsi3). Read how in the [tutorials introduction](https://www.precice.org/tutorials.html).
{% endnote %}
>>>>>>> b99dfba0

## Setup

The setup is shown schematically here:

![FSI3 setup](images/tutorials-turek-hron-fsi3-setup.png)

For more information please refer to the original publication of the benchmark [1].

## Available solvers

Fluid participant:

* OpenFOAM. For more information, have a look at the [OpenFOAM adapter documentation](https://precice.org/adapter-openfoam-overview.html).

{% important %}
For the parabolic inflow profile, this tutorial requires groovyBC. groovyBC is part of swak4Foam. You can find more explanations in [openfoamwiki.net](https://openfoamwiki.net/index.php/Contrib/swak4Foam) or get it from an [unofficial GitHub mirror](https://github.com/Unofficial-Extend-Project-Mirror/openfoam-extend-swak4Foam-dev.git). Please follow the building instructions there.
{% endimportant %}

Solid participant:

* deal.II. For more information, have a look at the [deal.II adapter documentation](https://precice.org/adapter-dealii-overview.html). This tutorial requires the nonlinear solid solver. Please copy the nonlinear solver executable to the `solid-dealii` folder or make it discoverable at runtime and update the `solid-dealii/run.sh` script.

## Running the Simulation

Open two separate terminals and start each participant by calling the respective run script.

```bash
cd fluid-openfoam
./run.sh
```

and

```bash
cd solid-dealii
./run.sh
```

You can also run OpenFOAM in parallel by `./run.sh -parallel`. The default setting here uses 25 MPI ranks. You can change this setting in `fluid-openfoam/system/decomposeParDict`.
For older OpenFOAM versions, the solver name will differ. If you are using OpenFOAM v1712 / 5.x or older have a look in the `fluid-openfoam/system/controlDict` file and set the appropriate solver name.

You may adjust the end time in the `precice-config.xml`, or interupt the execution earlier if you want.

In the first few timesteps, many coupling iterations are required for convergence. Don't lose hope, things get better quickly.

## Post-processing

You can visualize the results of the coupled simulation using e.g. ParaView. Fluid results are in the OpenFOAM format and you may load the `fluid-openfoam.foam` file. Solid results are in VTK format.

If you want to visualize both domains with ParaView, keep in mind that the deal.II solver writes results every few timesteps, while the OpenFOAM solver writes in reference to simulated time. For this reason, make sure that you use compatible write intervals. You may also need to convert the OpenFOAM results to VTK (with the command `foamToVTK`).

There is an [known issue](https://github.com/precice/openfoam-adapter/issues/26) that leads to additional "empty" result directories when running with some OpenFOAM versions, leading to inconveniences during post-processing. At the end of `run.sh`, we call `openfoam_remove_empty_dirs` (provided by `tools/openfoam-remove-empty-dirs`) to delete the additional files before importing the results in ParaView.

Moreover, as we defined a watchpoint at the flap tip (see `precice-config.xml`), we can plot it with gnuplot using the script `plot-displacement.sh`.  The resulting graph shows the vertical (y) displacement of the tip of the flap.

![FSI3 watchpoint](images/tutorials-turek-hron-fsi3-tip-plot.png)

Before running the simulation again, you may want to cleanup any result files using the script `clean-tutorial.sh`.

## Mesh refinement

In `fluid-openfoam/system/`, we provide three different fluid meshes:

* `blockMeshDict`: the default mesh with approximately 21k cells,
* `blockMeshDict_refined`: a refined mesh with approximately 38k cells,
* `blockMeshDict_double_refined`: a refined mesh with approximately 46k cells.

If you want to use one of the two refined meshes, simply swap the `blockMeshDict`:

```bash
mv blockMeshDict blockMeshDict_original
mv blockMeshDict_refined blockMeshDict
```

For the double-refined mesh, it is wisely to use local basis functions in the RBF data mapping method instead of global ones. You can use:

```xml
<mapping:rbf-compact-tps-c2 direction="read" from="Fluid-Mesh-Centers" to="Solid-Mesh"
                            support-radius="0.011" constraint="consistent" />
```

You can find more information on RBF data mapping in the [documentation](https://precice.org/configuration-mapping.html#radial-basis-function-mapping).

## References

[1]  S. Turek, J. Hron, M. Madlik, M. Razzaq, H. Wobker, and J. Acker. Numerical simulation and benchmarking of a monolithic multigrid solver for fluid-structure interaction problems with application to hemodynamics. In H.-J. Bungartz, M. Mehl, and M. Schäfer, editors, Fluid Structure Interaction II: Modelling, Simulation, Optimization, page 432. Springer Berlin Heidelberg, 2010.

{% disclaimer %}
This offering is not approved or endorsed by OpenCFD Limited, producer and distributor of the OpenFOAM software via www.openfoam.com, and owner of the OPENFOAM®  and OpenCFD®  trade marks.
{% enddisclaimer %}<|MERGE_RESOLUTION|>--- conflicted
+++ resolved
@@ -5,13 +5,9 @@
 summary: The Turek-Hron FSI cases are well-established numerical benchmarks and, therefore, well suited for verification of preCICE itself and the used adapters. In this tutorial, we focus on the FSI3 case, which presents the most challenging case in terms of added mass. Please note that the meshes of this case are significantly finer than for other tutorials. Running the simulation might take a few hours. We do not recommend to run this tutorials as your first preCICE tutorial.  
 ---
 
-<<<<<<< HEAD
-{% include note.html content="Get the [case files of this tutorial](https://github.com/precice/tutorials/tree/master/turek-hron-fsi3). Read how in the [tutorials introduction](https://precice.org/tutorials.html)." %}
-=======
 {% note %}
 Get the [case files of this tutorial](https://github.com/precice/tutorials/tree/master/turek-hron-fsi3). Read how in the [tutorials introduction](https://www.precice.org/tutorials.html).
 {% endnote %}
->>>>>>> b99dfba0
 
 ## Setup
 
@@ -25,7 +21,7 @@
 
 Fluid participant:
 
-* OpenFOAM. For more information, have a look at the [OpenFOAM adapter documentation](https://precice.org/adapter-openfoam-overview.html).
+* OpenFOAM. For more information, have a look at the [OpenFOAM adapter documentation](https://www.precice.org/adapter-openfoam-overview.html).
 
 {% important %}
 For the parabolic inflow profile, this tutorial requires groovyBC. groovyBC is part of swak4Foam. You can find more explanations in [openfoamwiki.net](https://openfoamwiki.net/index.php/Contrib/swak4Foam) or get it from an [unofficial GitHub mirror](https://github.com/Unofficial-Extend-Project-Mirror/openfoam-extend-swak4Foam-dev.git). Please follow the building instructions there.
@@ -33,7 +29,7 @@
 
 Solid participant:
 
-* deal.II. For more information, have a look at the [deal.II adapter documentation](https://precice.org/adapter-dealii-overview.html). This tutorial requires the nonlinear solid solver. Please copy the nonlinear solver executable to the `solid-dealii` folder or make it discoverable at runtime and update the `solid-dealii/run.sh` script.
+* deal.II. For more information, have a look at the [deal.II adapter documentation](https://www.precice.org/adapter-dealii-overview.html). This tutorial requires the nonlinear solid solver. Please copy the nonlinear solver executable to the `solid-dealii` folder or make it discoverable at runtime and update the `solid-dealii/run.sh` script.
 
 ## Running the Simulation
 
@@ -94,7 +90,7 @@
                             support-radius="0.011" constraint="consistent" />
 ```
 
-You can find more information on RBF data mapping in the [documentation](https://precice.org/configuration-mapping.html#radial-basis-function-mapping).
+You can find more information on RBF data mapping in the [documentation](https://www.precice.org/configuration-mapping.html#radial-basis-function-mapping).
 
 ## References
 
