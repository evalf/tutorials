--- conflicted
+++ resolved
@@ -5,13 +5,9 @@
 summary: We solve a simple heat equation. The domain is partitioned and the coupling is established in a Dirichlet-Neumann fashion.
 ---
 
-<<<<<<< HEAD
-{% include note.html content="Get the [case files of this tutorial](https://github.com/precice/tutorials/tree/master/partitioned-heat-conduction). Read how in the [tutorials introduction](https://precice.org/tutorials.html)." %}
-=======
 {% note %}
 Get the [case files of this tutorial](https://github.com/precice/tutorials/tree/master/partitioned-heat-conduction). Read how in the [tutorials introduction](https://www.precice.org/tutorials.html).
 {% endnote %}
->>>>>>> b99dfba0
 
 ## Setup
 
@@ -21,52 +17,50 @@
 
 Case setup from [3]. `D` denotes the Dirichlet participant and `N` denotes the Neumann participant.
 
-The heat equation is solved on a rectangular domain `Omega = [0,2] x [0,1]` with given Dirichlet boundary conditions. We split the domain at `x_c = 1` using a straight vertical line, the coupling interface. The left part of the domain will be referred to as the Dirichlet partition and the right part as the Neumann partition. To couple the two participants we use Dirichlet-Neumann coupling. Here, the Dirichlet participant receives Dirichlet boundary conditions (`Temperature`) at the coupling interface and solves the heat equation using these boundary conditions on the left part of the domain. Then the Dirichlet participant computes the resulting heat flux (`Heat-Flux`) from the solution and sends it to the Neumann participant. The Neumann participant uses the flux as a Neumann boundary condition to solve the heat equation on the right part of the domain. We then extract the temperature from the solution and send it back to the Dirichlet participant. This establishes the coupling between the two participants.
+The heat equation is solved on a rectangular domain `Omega = [0,2] x [0,1]` with given Dirichlet boundary conditions. We split the domain at `x_c = 1` using a straight vertical line, the coupling interface. The left part of the domain will be referred to as the Dirichlet partition and the right part as the Neumann partition. To couple the two participants we use Dirichlet-Neumann coupling. Here, the Dirichlet participant receives Dirichlet boundary conditions (`Temperature`) at the coupling interface and solves the heat equation using these boundary conditions on the left part of the domain. Then the Dirichlet participant computes the resulting heat flux (`Flux`) from the solution and sends it to the Neumann participant. The Neumann participant uses the flux as a Neumann boundary condition to solve the heat equation on the right part of the domain. We then extract the temperature from the solution and send it back to the Dirichlet participant. This establishes the coupling between the two participants.
 
 This simple case allows us to compare the solution for the partitioned case to a known analytical solution (method of manufactures solutions, see [1, p.37ff]). For more usage examples and details, please refer to [3, sect. 4.1].
 
 ## Available solvers and dependencies
 
-You can either couple a solver with itself or different solvers with each other. In any case you will need to have preCICE
+You can either couple a solver with itself or different solvers with each other. In any case you will need to have preCICE and the python bindings installed on your system.
 
 * FEniCS. Install [FEniCS](https://fenicsproject.org/download/) and the [FEniCS-adapter](https://github.com/precice/fenics-adapter). The code is largely based on this [fenics-tutorial](https://github.com/hplgit/fenics-tutorial/blob/master/pub/python/vol1/ft03_heat.py) from [1].
 
 * Nutils. Install [Nutils](http://www.nutils.org/en/latest/).
 
-* OpenFOAM. Install OpenFOAM and the [OpenFOAM adapter](https://precice.org/adapter-openfoam-overview.html). This tutorial uses a custom solver, which you can find in `tutorials/partitioned-heat-conduction/openfoam-solver` and build using `cd tutorials/partitioned-heat-conduction/openfoam-solver && wmake`. Have a look at the section below (Notes on the OpenFOAM case) for further information.
-
-### Notes on the OpenFOAM case
-
-Running this tutorial with OpenFOAM is a bit of a challenge and requires some special considerations:
-
-* First of all, OpenFOAM does not provide a Laplace solver with a non-zero right-hand side. Therefore, we provide a modified Laplace solver together with the tutorial, which needs to be compiled before running the tutorial. The solver can be compiled by executing `wmake` in the solver directory `./openfoam-solver/`. The generated executable will be stored in the `FOAM_USER_APPBIN` by default. Afterwards, the custom solver `heatTransfer` can be started from the respective OpenFOAM case directory, as usual.
-
-* The second challenge is given by the time- and space-dependent Dirichlet boundary conditions required for domain boundaries not belonging to the interface. For this purpose, a valid installation of `groovyBC` (part of [`swak4Foam`](https://openfoamwiki.net/index.php/Contrib/swak4Foam)) is required.
-
-* The third challenge is given by the space-dependent initial conditions. We use `funkySetFields` (installed with OpenFOAM) to evaluate the initial condition. You can directly execute the `./run.sh` script, which calls the `setInitialField.sh` in order to evaluate the required initial condition and store it in the `0` directory. Note that `run.sh`  deletes the `0` time directory and copies it again from `0.orig`. If you start modifying the initial or boundary conditions, make sure you modify the files located in the `0.orig` directory in combination with the default `run.sh` scripts.
-
 ## Running the simulation
 
-You can find the corresponding `run.sh` script in each participant solver.
+This tutorial is for FEniCS and Nutils. You can find the corresponding `run.sh` script in the folders `fenics` and `nutils`.
 
-In case of `fenics` and `nutils` the Dirichlet-kind and a Neumann-kind participant are currently merged into a single participant directory. Therefore, please provide the following command line input argument:
+For choosing whether you want to run the Dirichlet-kind and a Neumann-kind participant, please provide the following commandline input:
 
 * `-d` flag will enforce Dirichlet boundary conditions on the coupling interface.
 * `-n` flag will enforce Neumann boundary conditions on the coupling interface.
 
-For running the case, a Dirichlet and a Neumann participant need to be executed, e.g., `./run.sh -d` and `./run.sh. -n`
-
-The FEniCS case also supports parallel runs. Here, you cannot use the `run.sh` script, but must simply execute
+For running the case, open two terminals run:
 
 ```bash
-mpirun -n <N_PROC> python3 heat.py -d
+cd fenics
+./run.sh -d
 ```
 
-OpenFOAM supports parallel runs as usual. However, you need to execute the command manually by running: `mpirun -np <N_PROC> ./heatTransfer`.
+and
+
+```bash
+cd fenics
+./run.sh -n
+```
+
+If you want to use Nutils for one or both sides of the setup, just `cd nutils`. The FEniCS case also supports parallel runs. Here, you cannot use the `run.sh` script, but must simply execute
+
+```bash
+mpirun -n <N_PROC> heat.py -d
+```
 
 ### Note on the combination of Nutils & FEniCS
 
-You can mix the Nutils and FEniCS solver, if you like. Note that the error for a pure FEniCS simulation is lower than for a mixed one, because the FEniCS participants use the same coupling mesh, i.e., the mapping error becomes significantly smaller.
+You can mix the Nutils and FEniCS solver, if you like. Note that the error for a pure FEniCS simulation is lower than for a mixed one. We did not yet study the origin of this error, but assume that this is due to the fact that Nutils uses Gauss points as coupling mesh and therefore entails extrapolation in the data mapping at the top and bottom corners.
 
 ## Visualization
 
